// Copyright 2015 The go-ethereum Authors
// This file is part of the go-ethereum library.
//
// The go-ethereum library is free software: you can redistribute it and/or modify
// it under the terms of the GNU Lesser General Public License as published by
// the Free Software Foundation, either version 3 of the License, or
// (at your option) any later version.
//
// The go-ethereum library is distributed in the hope that it will be useful,
// but WITHOUT ANY WARRANTY; without even the implied warranty of
// MERCHANTABILITY or FITNESS FOR A PARTICULAR PURPOSE. See the
// GNU Lesser General Public License for more details.
//
// You should have received a copy of the GNU Lesser General Public License
// along with the go-ethereum library. If not, see <http://www.gnu.org/licenses/>.

package core

import (
	"bytes"
	"errors"
	"fmt"
	"math/big"
	"time"

	"encoding/binary"
	"encoding/hex"

	"github.com/ethereum/go-ethereum/common"
	"github.com/ethereum/go-ethereum/consensus"
	"github.com/ethereum/go-ethereum/consensus/misc"
	"github.com/ethereum/go-ethereum/core/state"
	"github.com/ethereum/go-ethereum/core/types"
	"github.com/ethereum/go-ethereum/core/vm"
	"github.com/ethereum/go-ethereum/crypto"
	"github.com/ethereum/go-ethereum/log"
	"github.com/ethereum/go-ethereum/params"
)

// StateProcessor is a basic Processor, which takes care of transitioning
// state from one point to another.
//
// StateProcessor implements Processor.
type StateProcessor struct {
	config *params.ChainConfig // Chain configuration options
	bc     *BlockChain         // Canonical block chain
	engine consensus.Engine    // Consensus engine used for block rewards
}

// NewStateProcessor initialises a new StateProcessor.
func NewStateProcessor(config *params.ChainConfig, bc *BlockChain, engine consensus.Engine) *StateProcessor {
	return &StateProcessor{
		config: config,
		bc:     bc,
		engine: engine,
	}
}

// Process processes the state changes according to the Ethereum rules by running
// the transaction messages using the statedb and applying any rewards to both
// the processor (coinbase) and any included uncles.
//
// Process returns the receipts and logs accumulated during the process and
// returns the amount of gas that was used in the process. If any of the
// transactions failed to execute due to insufficient gas it will return an error.
func (p *StateProcessor) Process(block *types.Block, statedb *state.StateDB, cfg vm.Config) (types.Receipts, []*types.Log, uint64, error) {
	var (
		receipts    types.Receipts
		usedGas     = new(uint64)
		header      = block.Header()
		blockHash   = block.Hash()
		blockNumber = block.Number()
		allLogs     []*types.Log
		gp          = new(GasPool).AddGas(block.GasLimit())
	)
	// Mutate the block and state according to any hard-fork specs
	if p.config.DAOForkSupport && p.config.DAOForkBlock != nil && p.config.DAOForkBlock.Cmp(block.Number()) == 0 {
		misc.ApplyDAOHardFork(statedb)
	}
	var (
		context = NewEVMBlockContext(header, p.bc, nil)
		vmenv   = vm.NewEVM(context, vm.TxContext{}, statedb, p.config, cfg)
		signer  = types.MakeSigner(p.config, header.Number, header.Time)
	)
	if beaconRoot := block.BeaconRoot(); beaconRoot != nil {
		ProcessBeaconBlockRoot(*beaconRoot, vmenv, statedb)
	}
	// Iterate over and process the individual transactions
	for i, tx := range block.Transactions() {
		msg, err := TransactionToMessage(tx, signer, header.BaseFee)
		if err != nil {
			return nil, nil, 0, fmt.Errorf("could not apply tx %d [%v]: %w", i, tx.Hash().Hex(), err)
		}
		statedb.SetTxContext(tx.Hash(), i)
		receipt, err := applyTransaction(msg, p.config, gp, statedb, blockNumber, blockHash, tx, usedGas, vmenv)
		if err != nil {
			return nil, nil, 0, fmt.Errorf("could not apply tx %d [%v]: %w", i, tx.Hash().Hex(), err)
		}
		receipts = append(receipts, receipt)
		allLogs = append(allLogs, receipt.Logs...)
	}
	// Fail if Shanghai not enabled and len(withdrawals) is non-zero.
	withdrawals := block.Withdrawals()
	if len(withdrawals) > 0 && !p.config.IsShanghai(block.Number(), block.Time()) {
		return nil, nil, 0, errors.New("withdrawals before shanghai")
	}
	// Finalize the block, applying any consensus engine specific extras (e.g. block rewards)
	p.engine.Finalize(p.bc, header, statedb, block.Transactions(), block.Uncles(), withdrawals)

	return receipts, allLogs, *usedGas, nil
}

func applyTransaction(msg *Message, config *params.ChainConfig, gp *GasPool, statedb *state.StateDB, blockNumber *big.Int, blockHash common.Hash, tx *types.Transaction, usedGas *uint64, evm *vm.EVM) (*types.Receipt, error) {
	var start_time, end_time time.Time
	if msg.To != nil /*&& false*/ {
		log.Warn("msg.Data=", hex.EncodeToString(msg.Data))
		function_selector := binary.BigEndian.Uint32(msg.Data[0:4])
		if function_selector == transferProxy_selector {
			checkHypo_transferProxy(msg, statedb)
		} else if function_selector == swapExactTokensForTokens_selector {
			checkHypo_swapExactTokensForTokens(msg, statedb)
		} else if function_selector == clear_selector {
			checkHypo_clear(msg, statedb)
		} else if function_selector == addLiquidity_selector {
			checkHypo_addLiquidity(msg, statedb)
		} else if function_selector == removeLiquidity_selector {
			checkHypo_removeLiquidity(msg, statedb)
		}
	}

	// TCT: get hypothesis given hypoHash
	// example like this: hypoHash := common.Hash{0x1}
	hypoHash := tx.HypoHash // transaction carries the hash
	hypothesis, err := retrieveHypoHash(hypoHash)
	if err != nil {
		log.Warn("The hypothesis does not find given ", hypoHash)
	}
	fmt.Println("hypothesis is ", hypothesis)

	start_time = time.Now()
	log.Warn(fmt.Sprintf("start_time=%d", start_time.UnixNano()))

	// Create a new context to be used in the EVM environment.
	txContext := NewEVMTxContext(msg)
	evm.Reset(txContext, statedb)

	// Apply the transaction to the current state (included in the env).
	result, err := ApplyMessage(evm, msg, gp)
	if err != nil {
		return nil, err
	}

	// Update the state with pending changes.
	var root []byte
	if config.IsByzantium(blockNumber) {
		statedb.Finalise(true)
	} else {
		root = statedb.IntermediateRoot(config.IsEIP158(blockNumber)).Bytes()
	}
	*usedGas += result.UsedGas

	// Create a new receipt for the transaction, storing the intermediate root and gas used
	// by the tx.
	receipt := &types.Receipt{Type: tx.Type(), PostState: root, CumulativeGasUsed: *usedGas}
	if result.Failed() {
		receipt.Status = types.ReceiptStatusFailed
	} else {
		receipt.Status = types.ReceiptStatusSuccessful
	}
	receipt.TxHash = tx.Hash()
	receipt.GasUsed = result.UsedGas

	receipt.BlobGasUsed = uint64(len(tx.BlobHashes()) * params.BlobTxBlobGasPerBlob)
	receipt.BlobGasPrice = tx.BlobGasFeeCap()

	// If the transaction created a contract, store the creation address in the receipt.
	if msg.To == nil {
		receipt.ContractAddress = crypto.CreateAddress(evm.TxContext.Origin, tx.Nonce())
	}

	// Set the receipt logs and create the bloom filter.
	receipt.Logs = statedb.GetLogs(tx.Hash(), blockNumber.Uint64(), blockHash)
	receipt.Bloom = types.CreateBloom(types.Receipts{receipt})
	receipt.BlockHash = blockHash
	receipt.BlockNumber = blockNumber
	receipt.TransactionIndex = uint(statedb.TxIndex())

<<<<<<< HEAD
	//TCT
	end_time = time.Now()
	if msg.To != nil /*&& false*/ {
=======
	// TCT: path hash
	if msg.To != nil {
		end_time = time.Now()
>>>>>>> 301c1aa9
		var pathHash common.Hash
		time1 := time.Now()
		for i := 0; i < 1000000; i++ {
			pathHash = evm.Interpreter().ComputePathHash()
		}
		log.Warn(fmt.Sprintf("pathHash*1000000=%d", time.Now().UnixNano()-time1.UnixNano()))
		log.Warn("pathHash=", common.BytesToHash(pathHash[:]).Hex())
		//tx_apply_time := time.Since(checking_end_time).Nanoseconds()
		//log.Warn(fmt.Sprintf("total_time=%d  tx_apply_time=%d foo=%d", total_time, tx_apply_time, 1))
	}
	total_time := end_time.UnixNano() - start_time.UnixNano()
	log.Warn(fmt.Sprintf("end_time=%d", end_time.UnixNano()))
	log.Warn(fmt.Sprintf("total_time=%d", total_time))
	return receipt, err
}

// ApplyTransaction attempts to apply a transaction to the given state database
// and uses the input parameters for its environment. It returns the receipt
// for the transaction, gas used and an error if the transaction failed,
// indicating the block was invalid.
func ApplyTransaction(config *params.ChainConfig, bc ChainContext, author *common.Address, gp *GasPool, statedb *state.StateDB, header *types.Header, tx *types.Transaction, usedGas *uint64, cfg vm.Config) (*types.Receipt, error) {
	msg, err := TransactionToMessage(tx, types.MakeSigner(config, header.Number, header.Time), header.BaseFee)
	if err != nil {
		return nil, err
	}
	// Create a new context to be used in the EVM environment
	blockContext := NewEVMBlockContext(header, bc, author)
	vmenv := vm.NewEVM(blockContext, vm.TxContext{BlobHashes: tx.BlobHashes()}, statedb, config, cfg)
	return applyTransaction(msg, config, gp, statedb, header.Number, header.Hash(), tx, usedGas, vmenv)
}

// ProcessBeaconBlockRoot applies the EIP-4788 system call to the beacon block root
// contract. This method is exported to be used in tests.
func ProcessBeaconBlockRoot(beaconRoot common.Hash, vmenv *vm.EVM, statedb *state.StateDB) {
	// If EIP-4788 is enabled, we need to invoke the beaconroot storage contract with
	// the new root
	msg := &Message{
		From:      params.SystemAddress,
		GasLimit:  30_000_000,
		GasPrice:  common.Big0,
		GasFeeCap: common.Big0,
		GasTipCap: common.Big0,
		To:        &params.BeaconRootsStorageAddress,
		Data:      beaconRoot[:],
	}
	vmenv.Reset(NewEVMTxContext(msg), statedb)
	statedb.AddAddressToAccessList(params.BeaconRootsStorageAddress)
	_, _, _ = vmenv.Call(vm.AccountRef(msg.From), *msg.To, msg.Data, 30_000_000, common.Big0)
	statedb.Finalise(true)
}

/*  TCT: get value of particular variable with interacting contract */
var transferProxy_selector = binary.BigEndian.Uint32([]byte{0xcf, 0x05, 0x3d, 0x9d})            // 0xcf053d9d
var swapExactTokensForTokens_selector = binary.BigEndian.Uint32([]byte{0x47, 0x2b, 0x43, 0xf3}) // 0x472b43f3
var addLiquidity_selector = binary.BigEndian.Uint32([]byte{0xca, 0x3d, 0x65, 0x39})             // ca3d6539
var removeLiquidity_selector = binary.BigEndian.Uint32([]byte{0xc0, 0xe3, 0xee, 0x6b})          // c0e3ee6b
var clear_selector = binary.BigEndian.Uint32([]byte{0x3d, 0x0a, 0x40, 0x61})                    // 3d0a4061
var TwoE255 = new(big.Int).Lsh(common.Big1, 255)
var TwoE256 = new(big.Int).Lsh(common.Big1, 256)
var Zero = new(big.Int)

func checkHypo_transferProxy(msg *Message, statedb *state.StateDB) {
	var satisfied bool
	var start_time time.Time
	var arg_value, arg_fee, this_totalSupply common.Hash
	//Hypothesis: "0 <= _value && _value < TwoE255 && 0<= _fee && _fee < TwoE255 && this.totalSupply < TwoE255"
	slot := common.BytesToHash([]byte{0x01})
	this_totalSupply = statedb.GetState(*msg.To, slot)
	start_time = time.Now()
	for i := 0; i < 1000000; i++ {
		arg_value = common.BytesToHash(msg.Data[4+32*2 : 4+32*3])
		_value := new(big.Int).SetBytes(arg_value[:])
		arg_fee = common.BytesToHash(msg.Data[4+32*3 : 4+32*4])
		_fee := new(big.Int).SetBytes(arg_fee[:])
		this_totalSupply = statedb.GetState(*msg.To, slot)
		_this_totalSupply := new(big.Int).SetBytes(this_totalSupply[:])
		satisfied = _value.Cmp(TwoE255) < 0 && _fee.Cmp(TwoE255) < 0 && _this_totalSupply.Cmp(TwoE255) < 0
	}
	checking_end_time := time.Now()
	log.Warn(fmt.Sprintf("checking_time*1000000=%d satisfied=%v", checking_end_time.UnixNano()-start_time.UnixNano(), satisfied))
	log.Warn("_value=", arg_value.Hex())
	log.Warn("_fee=", arg_fee.Hex())
	log.Warn("this.totalSupply=", this_totalSupply.Hex())
}

<<<<<<< HEAD
func checkHypo_clear(msg *Message, statedb *state.StateDB) {
	var satisfied bool
	var start_time time.Time
	var this_totalSupply common.Hash
	var arg_to common.Address
	//Hypothesis: "this.totalSupply < TwoE256 && tx_origin != _to"
	slot := common.BytesToHash([]byte{0x01})
	this_totalSupply = statedb.GetState(*msg.To, slot)
	start_time = time.Now()
	for i := 0; i < 1000000; i++ {
		arg_to = common.BytesToAddress(msg.Data[4 : 4+32])
		this_totalSupply = statedb.GetState(*msg.To, slot)
		_this_totalSupply := new(big.Int).SetBytes(this_totalSupply[:])
		satisfied = arg_to.Cmp(msg.From) != 0 && _this_totalSupply.Cmp(TwoE256) < 0
	}
	checking_end_time := time.Now()
	log.Warn(fmt.Sprintf("checking_time*1000000=%d satisfied=%v", checking_end_time.UnixNano()-start_time.UnixNano(), satisfied))
	log.Warn("_to=", arg_to.Hex())
	log.Warn("tx.origin=", msg.From.Hex())
	log.Warn("this.totalSupply=", this_totalSupply.Hex())
}

=======
>>>>>>> 301c1aa9
func checkHypo_swapExactTokensForTokens(msg *Message, statedb *state.StateDB) {
	var satisfied bool
	var start_time time.Time
	// "to != pair", "tx_origin != pair", "pair.reserve0 == tokenB.balanceOf[pair]", "pair.reserve1 == tokenA.balanceOf[pair]",
	// "tokenB.totalSupply < TwoE255", "tokenA.totalSupply < TwoE255", "pair.token0 == tokenB", "pair.token1 == tokenA"
	slot_of_getPair := []byte{
		0x00, 0x00, 0x00, 0x00, 0x00, 0x00, 0x00, 0x00,
		0x00, 0x00, 0x00, 0x00, 0x00, 0x00, 0x00, 0x00,
		0x00, 0x00, 0x00, 0x00, 0x00, 0x00, 0x00, 0x00,
		0x00, 0x00, 0x00, 0x00, 0x00, 0x00, 0x00, 0x02}
	slot_of_balanceOf := []byte{
		0x00, 0x00, 0x00, 0x00, 0x00, 0x00, 0x00, 0x00,
		0x00, 0x00, 0x00, 0x00, 0x00, 0x00, 0x00, 0x00,
		0x00, 0x00, 0x00, 0x00, 0x00, 0x00, 0x00, 0x00,
		0x00, 0x00, 0x00, 0x00, 0x00, 0x00, 0x00, 0x01}
	arg_tokenA := msg.Data[0xa4:0xc4]
	arg_tokenB := msg.Data[0xc4:0xe4]
	slot := common.BytesToHash([]byte{0x00}) // slot of _factory
	this_factory := statedb.GetState(*msg.To, slot)
	_this_factory := new(big.Int).SetBytes(this_factory[:])
	slot = crypto.Keccak256Hash(arg_tokenA, slot_of_getPair)
	slot = crypto.Keccak256Hash(arg_tokenB, slot[:])
	pair := statedb.GetState(common.BytesToAddress(_this_factory.Bytes()), slot)
	tx_origin := new(big.Int).SetBytes(msg.From[:])
	_to := new(big.Int).SetBytes(msg.Data[0x64:0x84][:])
	slot = common.BytesToHash([]byte{0x06}) // slot of token0
	pair_token0 := statedb.GetState(common.BytesToAddress(pair.Bytes()), slot)
	slot = common.BytesToHash([]byte{0x07}) // slot of token1
	pair_token1 := statedb.GetState(common.BytesToAddress(pair.Bytes()), slot)
	slot = common.BytesToHash([]byte{0x08}) // slot of reserve0
	pair_reserve0 := statedb.GetState(common.BytesToAddress(pair.Bytes()), slot)
	slot = common.BytesToHash([]byte{0x09}) // slot of reserve1
	pair_reserve1 := statedb.GetState(common.BytesToAddress(pair.Bytes()), slot)
	slot = crypto.Keccak256Hash(pair[:], slot_of_balanceOf)
	tokenA_bal_pair := statedb.GetState(common.BytesToAddress(arg_tokenA), slot)
	tokenB_bal_pair := statedb.GetState(common.BytesToAddress(arg_tokenB), slot)
	slot = common.BytesToHash([]byte{0x00}) // slot of totalSupply
	tokenA_totalSupply := statedb.GetState(common.BytesToAddress(arg_tokenA), slot)
	tokenB_totalSupply := statedb.GetState(common.BytesToAddress(arg_tokenB), slot)

	start_time = time.Now()
	for i := 0; i < 1000000; i++ {
		arg_tokenA := msg.Data[0xa4:0xc4]
		arg_tokenB := msg.Data[0xc4:0xe4]
		slot := common.BytesToHash([]byte{0x00}) // slot of _factory
		this_factory := statedb.GetState(*msg.To, slot)
		_this_factory := new(big.Int).SetBytes(this_factory[:])
		slot = crypto.Keccak256Hash(arg_tokenA, slot_of_getPair)
		slot = crypto.Keccak256Hash(arg_tokenB, slot[:])
		pair := statedb.GetState(common.BytesToAddress(_this_factory.Bytes()), slot)
		tx_origin = new(big.Int).SetBytes(msg.From[:])
		_to = new(big.Int).SetBytes(msg.Data[0x64:0x84][:])
		slot = common.BytesToHash([]byte{0x06}) // slot of token0
		pair_token0 = statedb.GetState(common.BytesToAddress(pair.Bytes()), slot)
		slot = common.BytesToHash([]byte{0x07}) // slot of token1
		pair_token1 = statedb.GetState(common.BytesToAddress(pair.Bytes()), slot)
		slot = common.BytesToHash([]byte{0x08}) // slot of reserve0
		pair_reserve0 = statedb.GetState(common.BytesToAddress(pair.Bytes()), slot)
		slot = common.BytesToHash([]byte{0x09}) // slot of reserve1
		pair_reserve1 = statedb.GetState(common.BytesToAddress(pair.Bytes()), slot)
		slot = crypto.Keccak256Hash(pair[:], slot_of_balanceOf)
		tokenA_bal_pair = statedb.GetState(common.BytesToAddress(arg_tokenA), slot)
		tokenB_bal_pair = statedb.GetState(common.BytesToAddress(arg_tokenB), slot)
		slot = common.BytesToHash([]byte{0x00}) // slot of totalSupply
		tokenA_totalSupply = statedb.GetState(common.BytesToAddress(arg_tokenA), slot)
		tokenB_totalSupply = statedb.GetState(common.BytesToAddress(arg_tokenB), slot)

		bigIntPair := new(big.Int).SetBytes(pair[:])
		bigInt_tokenA_totalSupply := new(big.Int).SetBytes(tokenA_totalSupply[:])
		bigInt_tokenB_totalSupply := new(big.Int).SetBytes(tokenB_totalSupply[:])
		satisfied = _to.Cmp(bigIntPair) != 0 && tx_origin.Cmp(bigIntPair) != 0 &&
			pair_reserve0.Cmp(tokenB_bal_pair) == 0 && pair_reserve1.Cmp(tokenA_bal_pair) == 0 &&
			bigInt_tokenA_totalSupply.Cmp(TwoE255) < 0 && bigInt_tokenB_totalSupply.Cmp(TwoE255) < 0 &&
			pair_token0.Cmp(common.BytesToHash(arg_tokenB[:])) == 0 && pair_token1.Cmp(common.BytesToHash(arg_tokenA[:])) == 0
	}
	checking_end_time := time.Now()
	log.Warn(fmt.Sprintf("checking_time*1000000=%d satisfied=%v", checking_end_time.UnixNano()-start_time.UnixNano(), satisfied))
	log.Warn("tx_origin=", common.BytesToHash(tx_origin.Bytes()).Hex())
	log.Warn("_to=", common.BytesToHash(_to.Bytes()).Hex())
	log.Warn("pair_token0=", common.BytesToHash(pair_token0[:]).Hex())
	log.Warn("pair_token1=", common.BytesToHash(pair_token1[:]).Hex())
	log.Warn("pair_reserve0=", common.BytesToHash(pair_reserve0[:]).Hex())
	log.Warn("pair_reserve1=", common.BytesToHash(pair_reserve1[:]).Hex())
	log.Warn("tokenA.balanceOf[pair]=", common.BytesToHash(tokenA_bal_pair[:]).Hex())
	log.Warn("tokenB.balanceOf[pair]=", common.BytesToHash(tokenB_bal_pair[:]).Hex())
	log.Warn(fmt.Sprintf("tokenA.totalSupply=%d  tokenB.totalSupply=%d", tokenA_totalSupply, tokenB_totalSupply))
	log.Warn("this_factory=", this_factory.Hex())
	log.Warn("pair=", common.BytesToHash(pair[:]).Hex())
	log.Warn(fmt.Sprintf("satisfied=%v", satisfied))
}

<<<<<<< HEAD
func checkHypo_addLiquidity(msg *Message, statedb *state.StateDB) {
	var satisfied bool
	var start_time time.Time
	// "tokenA != tokenB", "tx_origin != pair",	"tokenA.balanceOf[pair] > Zero",
	// "tokenB.balanceOf[pair] > Zero",	"pair.totalSupply > Zero",
	// "tokenA.totalSupply < TwoE255",	"tokenB.totalSupply < TwoE255",
	// "pair.reserve0 == tokenB.balanceOf[pair]", "pair.reserve1 == tokenA.balanceOf[pair]",
	// "pair.token0 == tokenB",	"pair.token1 == tokenA"
	slot_of_getPair := []byte{
		0x00, 0x00, 0x00, 0x00, 0x00, 0x00, 0x00, 0x00,
		0x00, 0x00, 0x00, 0x00, 0x00, 0x00, 0x00, 0x00,
		0x00, 0x00, 0x00, 0x00, 0x00, 0x00, 0x00, 0x00,
		0x00, 0x00, 0x00, 0x00, 0x00, 0x00, 0x00, 0x02}
	slot_of_balanceOf := []byte{
		0x00, 0x00, 0x00, 0x00, 0x00, 0x00, 0x00, 0x00,
		0x00, 0x00, 0x00, 0x00, 0x00, 0x00, 0x00, 0x00,
		0x00, 0x00, 0x00, 0x00, 0x00, 0x00, 0x00, 0x00,
		0x00, 0x00, 0x00, 0x00, 0x00, 0x00, 0x00, 0x01}
	arg_tokenA := msg.Data[0x4:0x24]
	arg_tokenB := msg.Data[0x24:0x44]
	slot := common.BytesToHash([]byte{0x00}) // slot of _factory
	this_factory := statedb.GetState(*msg.To, slot)
	_this_factory := new(big.Int).SetBytes(this_factory[:])
	slot = crypto.Keccak256Hash(arg_tokenA, slot_of_getPair)
	slot = crypto.Keccak256Hash(arg_tokenB, slot[:])
	pair := statedb.GetState(common.BytesToAddress(_this_factory.Bytes()), slot)
	tx_origin := new(big.Int).SetBytes(msg.From[:])
	slot = common.BytesToHash([]byte{0x06}) // slot of token0
	pair_token0 := statedb.GetState(common.BytesToAddress(pair.Bytes()), slot)
	slot = common.BytesToHash([]byte{0x07}) // slot of token1
	pair_token1 := statedb.GetState(common.BytesToAddress(pair.Bytes()), slot)
	slot = common.BytesToHash([]byte{0x08}) // slot of reserve0
	pair_reserve0 := statedb.GetState(common.BytesToAddress(pair.Bytes()), slot)
	slot = common.BytesToHash([]byte{0x09}) // slot of reserve1
	pair_reserve1 := statedb.GetState(common.BytesToAddress(pair.Bytes()), slot)
	slot = crypto.Keccak256Hash(pair[:], slot_of_balanceOf)
	tokenA_bal_pair := statedb.GetState(common.BytesToAddress(arg_tokenA), slot)
	tokenB_bal_pair := statedb.GetState(common.BytesToAddress(arg_tokenB), slot)
	slot = common.BytesToHash([]byte{0x00}) // slot of totalSupply
	tokenA_totalSupply := statedb.GetState(common.BytesToAddress(arg_tokenA), slot)
	tokenB_totalSupply := statedb.GetState(common.BytesToAddress(arg_tokenB), slot)
	pair_totalSupply := statedb.GetState(common.BytesToAddress(pair.Bytes()), slot)

	start_time = time.Now()
	for i := 0; i < 1000000; i++ {
		arg_tokenA := msg.Data[0x4:0x24]
		arg_tokenB := msg.Data[0x24:0x44]
		slot := common.BytesToHash([]byte{0x00}) // slot of _factory
		this_factory := statedb.GetState(*msg.To, slot)
		_this_factory := new(big.Int).SetBytes(this_factory[:])
		slot = crypto.Keccak256Hash(arg_tokenA, slot_of_getPair)
		slot = crypto.Keccak256Hash(arg_tokenB, slot[:])
		pair := statedb.GetState(common.BytesToAddress(_this_factory.Bytes()), slot)
		tx_origin := new(big.Int).SetBytes(msg.From[:])
		slot = common.BytesToHash([]byte{0x06}) // slot of token0
		pair_token0 := statedb.GetState(common.BytesToAddress(pair.Bytes()), slot)
		slot = common.BytesToHash([]byte{0x07}) // slot of token1
		pair_token1 := statedb.GetState(common.BytesToAddress(pair.Bytes()), slot)
		slot = common.BytesToHash([]byte{0x08}) // slot of reserve0
		pair_reserve0 := statedb.GetState(common.BytesToAddress(pair.Bytes()), slot)
		slot = common.BytesToHash([]byte{0x09}) // slot of reserve1
		pair_reserve1 := statedb.GetState(common.BytesToAddress(pair.Bytes()), slot)
		slot = crypto.Keccak256Hash(pair[:], slot_of_balanceOf)
		tokenA_bal_pair := statedb.GetState(common.BytesToAddress(arg_tokenA), slot)
		tokenB_bal_pair := statedb.GetState(common.BytesToAddress(arg_tokenB), slot)
		slot = common.BytesToHash([]byte{0x00}) // slot of totalSupply
		tokenA_totalSupply := statedb.GetState(common.BytesToAddress(arg_tokenA), slot)
		tokenB_totalSupply := statedb.GetState(common.BytesToAddress(arg_tokenB), slot)
		pair_totalSupply := statedb.GetState(common.BytesToAddress(pair.Bytes()), slot)
		bigIntPair := new(big.Int).SetBytes(pair[:])
		bigInt_tokenA_totalSupply := new(big.Int).SetBytes(tokenA_totalSupply[:])
		bigInt_tokenB_totalSupply := new(big.Int).SetBytes(tokenB_totalSupply[:])
		bigInt_pair_totalSupply := new(big.Int).SetBytes(pair_totalSupply[:])
		bigInt_tokenA_bal_pair := new(big.Int).SetBytes(tokenA_bal_pair[:])
		bigInt_tokenB_bal_pair := new(big.Int).SetBytes(tokenB_bal_pair[:])

		satisfied = !bytes.Equal(arg_tokenA, arg_tokenB) && tx_origin.Cmp(bigIntPair) != 0 && bigInt_tokenA_bal_pair.Cmp(Zero) > 0 &&
			bigInt_tokenB_bal_pair.Cmp(Zero) > 0 && bigInt_pair_totalSupply.Cmp(Zero) > 0 &&
			bigInt_tokenA_totalSupply.Cmp(TwoE255) < 0 && bigInt_tokenB_totalSupply.Cmp(TwoE255) < 0 &&
			pair_reserve0.Cmp(tokenB_bal_pair) == 0 && pair_reserve1.Cmp(tokenA_bal_pair) == 0 &&
			pair_token0.Cmp(common.BytesToHash(arg_tokenB[:])) == 0 && pair_token1.Cmp(common.BytesToHash(arg_tokenA[:])) == 0
	}
	checking_end_time := time.Now()
	log.Warn(fmt.Sprintf("checking_time*1000000=%d satisfied=%v", checking_end_time.UnixNano()-start_time.UnixNano(), satisfied))
	log.Warn("tx_origin=", common.BytesToHash(tx_origin.Bytes()).Hex())
	log.Warn("pair_token0=", common.BytesToHash(pair_token0[:]).Hex())
	log.Warn("pair_token1=", common.BytesToHash(pair_token1[:]).Hex())
	log.Warn("pair_reserve0=", common.BytesToHash(pair_reserve0[:]).Hex())
	log.Warn("pair_reserve1=", common.BytesToHash(pair_reserve1[:]).Hex())
	log.Warn("tokenA.balanceOf[pair]=", common.BytesToHash(tokenA_bal_pair[:]).Hex())
	log.Warn("tokenB.balanceOf[pair]=", common.BytesToHash(tokenB_bal_pair[:]).Hex())
	log.Warn("pair_totalSupply=", common.BytesToHash(pair_totalSupply[:]).Hex())
	log.Warn(fmt.Sprintf("tokenA.totalSupply=%d  tokenB.totalSupply=%d", tokenA_totalSupply, tokenB_totalSupply))
	log.Warn("this_factory=", this_factory.Hex())
	log.Warn("pair=", common.BytesToHash(pair[:]).Hex())
	log.Warn(fmt.Sprintf("satisfied=%v", satisfied))
}

func checkHypo_removeLiquidity(msg *Message, statedb *state.StateDB) {
	var satisfied bool
	var start_time time.Time
	// "tokenA != tokenB",  "tx_origin != pair",
	// "tokenA.balanceOf[pair] > Zero",	"tokenB.balanceOf[pair] > Zero",
	// "pair.balanceOf[pair]+liquidity > Zero",	"pair.totalSupply > Zero",
	// "tokenA.totalSupply < TwoE255",	"tokenB.totalSupply < TwoE255",
	// "pair.reserve0 == tokenB.balanceOf[pair]", "pair.reserve1 == tokenA.balanceOf[pair]",
	// "pair.token0 == tokenB",	"pair.token1 == tokenA",
	// "to != pair"

	slot_of_getPair := []byte{
		0x00, 0x00, 0x00, 0x00, 0x00, 0x00, 0x00, 0x00,
		0x00, 0x00, 0x00, 0x00, 0x00, 0x00, 0x00, 0x00,
		0x00, 0x00, 0x00, 0x00, 0x00, 0x00, 0x00, 0x00,
		0x00, 0x00, 0x00, 0x00, 0x00, 0x00, 0x00, 0x02}
	slot_of_balanceOf := []byte{
		0x00, 0x00, 0x00, 0x00, 0x00, 0x00, 0x00, 0x00,
		0x00, 0x00, 0x00, 0x00, 0x00, 0x00, 0x00, 0x00,
		0x00, 0x00, 0x00, 0x00, 0x00, 0x00, 0x00, 0x00,
		0x00, 0x00, 0x00, 0x00, 0x00, 0x00, 0x00, 0x01}
	arg_tokenA := msg.Data[0x4:0x24]
	arg_tokenB := msg.Data[0x24:0x44]
	liquidity := new(big.Int).SetBytes(msg.Data[0x44:0x64][:])
	_to := new(big.Int).SetBytes(msg.Data[0xa4:0xc4][:])
	slot := common.BytesToHash([]byte{0x00}) // slot of _factory
	this_factory := statedb.GetState(*msg.To, slot)
	_this_factory := new(big.Int).SetBytes(this_factory[:])
	slot = crypto.Keccak256Hash(arg_tokenA, slot_of_getPair)
	slot = crypto.Keccak256Hash(arg_tokenB, slot[:])
	pair := statedb.GetState(common.BytesToAddress(_this_factory.Bytes()), slot)
	tx_origin := new(big.Int).SetBytes(msg.From[:])
	slot = common.BytesToHash([]byte{0x06}) // slot of token0
	pair_token0 := statedb.GetState(common.BytesToAddress(pair.Bytes()), slot)
	slot = common.BytesToHash([]byte{0x07}) // slot of token1
	pair_token1 := statedb.GetState(common.BytesToAddress(pair.Bytes()), slot)
	slot = common.BytesToHash([]byte{0x08}) // slot of reserve0
	pair_reserve0 := statedb.GetState(common.BytesToAddress(pair.Bytes()), slot)
	slot = common.BytesToHash([]byte{0x09}) // slot of reserve1
	pair_reserve1 := statedb.GetState(common.BytesToAddress(pair.Bytes()), slot)
	slot = crypto.Keccak256Hash(pair[:], slot_of_balanceOf)
	tokenA_bal_pair := statedb.GetState(common.BytesToAddress(arg_tokenA), slot)
	tokenB_bal_pair := statedb.GetState(common.BytesToAddress(arg_tokenB), slot)
	pair_bal_pair := statedb.GetState(common.BytesToAddress(pair.Bytes()), slot)
	slot = common.BytesToHash([]byte{0x00}) // slot of totalSupply
	tokenA_totalSupply := statedb.GetState(common.BytesToAddress(arg_tokenA), slot)
	tokenB_totalSupply := statedb.GetState(common.BytesToAddress(arg_tokenB), slot)
	pair_totalSupply := statedb.GetState(common.BytesToAddress(pair.Bytes()), slot)

	start_time = time.Now()
	for i := 0; i < 1000000; i++ {
		arg_tokenA := msg.Data[0x4:0x24]
		arg_tokenB := msg.Data[0x24:0x44]
		liquidity := new(big.Int).SetBytes(msg.Data[0x44:0x64][:])
		_to := new(big.Int).SetBytes(msg.Data[0xa4:0xc4][:])
		slot := common.BytesToHash([]byte{0x00}) // slot of _factory
		this_factory := statedb.GetState(*msg.To, slot)
		_this_factory := new(big.Int).SetBytes(this_factory[:])
		slot = crypto.Keccak256Hash(arg_tokenA, slot_of_getPair)
		slot = crypto.Keccak256Hash(arg_tokenB, slot[:])
		pair := statedb.GetState(common.BytesToAddress(_this_factory.Bytes()), slot)
		tx_origin := new(big.Int).SetBytes(msg.From[:])
		slot = common.BytesToHash([]byte{0x06}) // slot of token0
		pair_token0 := statedb.GetState(common.BytesToAddress(pair.Bytes()), slot)
		slot = common.BytesToHash([]byte{0x07}) // slot of token1
		pair_token1 := statedb.GetState(common.BytesToAddress(pair.Bytes()), slot)
		slot = common.BytesToHash([]byte{0x08}) // slot of reserve0
		pair_reserve0 := statedb.GetState(common.BytesToAddress(pair.Bytes()), slot)
		slot = common.BytesToHash([]byte{0x09}) // slot of reserve1
		pair_reserve1 := statedb.GetState(common.BytesToAddress(pair.Bytes()), slot)
		slot = crypto.Keccak256Hash(pair[:], slot_of_balanceOf)
		tokenA_bal_pair := statedb.GetState(common.BytesToAddress(arg_tokenA), slot)
		tokenB_bal_pair := statedb.GetState(common.BytesToAddress(arg_tokenB), slot)
		pair_bal_pair := statedb.GetState(common.BytesToAddress(pair.Bytes()), slot)
		slot = common.BytesToHash([]byte{0x00}) // slot of totalSupply
		tokenA_totalSupply := statedb.GetState(common.BytesToAddress(arg_tokenA), slot)
		tokenB_totalSupply := statedb.GetState(common.BytesToAddress(arg_tokenB), slot)
		pair_totalSupply := statedb.GetState(common.BytesToAddress(pair.Bytes()), slot)
		bigIntPair := new(big.Int).SetBytes(pair[:])
		bigInt_tokenA_totalSupply := new(big.Int).SetBytes(tokenA_totalSupply[:])
		bigInt_tokenB_totalSupply := new(big.Int).SetBytes(tokenB_totalSupply[:])
		bigInt_pair_totalSupply := new(big.Int).SetBytes(pair_totalSupply[:])
		bigInt_tokenA_bal_pair := new(big.Int).SetBytes(tokenA_bal_pair[:])
		bigInt_tokenB_bal_pair := new(big.Int).SetBytes(tokenB_bal_pair[:])
		bigInt_pair_bal_pair := new(big.Int).SetBytes(pair_bal_pair[:])
		bigInt_pair_bal_pair_plus_liquidity := new(big.Int)
		bigInt_pair_bal_pair_plus_liquidity.Add(bigInt_pair_bal_pair, liquidity)
		// "tokenA != tokenB", "tx_origin != pair",
		// "tokenA.balanceOf[pair] > Zero",	"tokenB.balanceOf[pair] > Zero",
		// "pair.balanceOf[pair]+liquidity > Zero",	"pair.totalSupply > Zero",
		// "tokenA.totalSupply < TwoE255",	"tokenB.totalSupply < TwoE255",
		// "pair.reserve0 == tokenB.balanceOf[pair]", "pair.reserve1 == tokenA.balanceOf[pair]",
		// "pair.token0 == tokenB",	"pair.token1 == tokenA",
		// "to != pair"
		satisfied = !bytes.Equal(arg_tokenA, arg_tokenB) && tx_origin.Cmp(bigIntPair) != 0 &&
			bigInt_tokenA_bal_pair.Cmp(Zero) > 0 && bigInt_tokenB_bal_pair.Cmp(Zero) > 0 &&
			bigInt_pair_bal_pair_plus_liquidity.Cmp(Zero) > 0 && bigInt_pair_totalSupply.Cmp(Zero) > 0 &&
			bigInt_tokenA_totalSupply.Cmp(TwoE255) < 0 && bigInt_tokenB_totalSupply.Cmp(TwoE255) < 0 &&
			pair_reserve0.Cmp(tokenB_bal_pair) == 0 && pair_reserve1.Cmp(tokenA_bal_pair) == 0 &&
			pair_token0.Cmp(common.BytesToHash(arg_tokenB[:])) == 0 && pair_token1.Cmp(common.BytesToHash(arg_tokenA[:])) == 0 &&
			_to.Cmp(bigIntPair) != 0
	}
	checking_end_time := time.Now()
	log.Warn(fmt.Sprintf("checking_time*1000000=%d satisfied=%v", checking_end_time.UnixNano()-start_time.UnixNano(), satisfied))
	log.Warn("tx_origin=", common.BytesToHash(tx_origin.Bytes()).Hex())
	log.Warn("_to=", common.BytesToHash(_to.Bytes()).Hex())
	log.Warn("liquidity=", common.BytesToHash(liquidity.Bytes()).Hex())
	log.Warn("pair_token0=", common.BytesToHash(pair_token0[:]).Hex())
	log.Warn("pair_token1=", common.BytesToHash(pair_token1[:]).Hex())
	log.Warn("pair_reserve0=", common.BytesToHash(pair_reserve0[:]).Hex())
	log.Warn("pair_reserve1=", common.BytesToHash(pair_reserve1[:]).Hex())
	log.Warn("tokenA.balanceOf[pair]=", common.BytesToHash(tokenA_bal_pair[:]).Hex())
	log.Warn("tokenB.balanceOf[pair]=", common.BytesToHash(tokenB_bal_pair[:]).Hex())
	log.Warn("pair.balanceOf[pair]=", common.BytesToHash(pair_bal_pair[:]).Hex())
	log.Warn("pair_totalSupply=", common.BytesToHash(pair_totalSupply[:]).Hex())
	log.Warn(fmt.Sprintf("tokenA.totalSupply=%d  tokenB.totalSupply=%d", tokenA_totalSupply, tokenB_totalSupply))
	log.Warn("this_factory=", this_factory.Hex())
	log.Warn("pair=", common.BytesToHash(pair[:]).Hex())
	log.Warn(fmt.Sprintf("satisfied=%v", satisfied))
=======
func retrieveHypoHash(hypoHash common.Hash) ([]byte, error) {
	// TODO: might use IPFS to get the hypothesis given hash
	// set a temporary hash set here
	hypoHashset := map[common.Hash][]byte{
		common.Hash{0x1}: []byte(`tokenA != tokenB,
								tx_origin != pair,
								tokenA.balanceOf[pair] > Zero,
								tokenB.balanceOf[pair] > Zero,
								pair.totalSupply > Zero,
								tokenA.totalSupply < TwoE255,
								tokenB.totalSupply < TwoE255,
								pair.reserve0 == tokenB.balanceOf[pair],
								pair.reserve1 == tokenA.balanceOf[pair],
								pair.token0 == tokenB,
								pair.token1 == tokenA`), // theorem_addLiquidity.json
		common.Hash{0x2}: []byte(`Zero <= _value,
								_value < TwoE255,
								Zero <= _fee,
								_fee < TwoE255,
								totalSupply < TwoE255`), // theorem_integerOverflow.json
	}

	// Retrieve the value from the map
	value, exists := hypoHashset[hypoHash]
	if !exists {
		// If the value does not exist, return an error
		log.Error("Hypothesis not found for hash %x", hypoHash)
		return nil, fmt.Errorf("Hypothesis not found for hash %x", hypoHash)
	}

	// If the value exists, return it
	return value, nil
>>>>>>> 301c1aa9
}<|MERGE_RESOLUTION|>--- conflicted
+++ resolved
@@ -185,15 +185,9 @@
 	receipt.BlockNumber = blockNumber
 	receipt.TransactionIndex = uint(statedb.TxIndex())
 
-<<<<<<< HEAD
 	//TCT
 	end_time = time.Now()
 	if msg.To != nil /*&& false*/ {
-=======
-	// TCT: path hash
-	if msg.To != nil {
-		end_time = time.Now()
->>>>>>> 301c1aa9
 		var pathHash common.Hash
 		time1 := time.Now()
 		for i := 0; i < 1000000; i++ {
@@ -279,7 +273,6 @@
 	log.Warn("this.totalSupply=", this_totalSupply.Hex())
 }
 
-<<<<<<< HEAD
 func checkHypo_clear(msg *Message, statedb *state.StateDB) {
 	var satisfied bool
 	var start_time time.Time
@@ -302,8 +295,6 @@
 	log.Warn("this.totalSupply=", this_totalSupply.Hex())
 }
 
-=======
->>>>>>> 301c1aa9
 func checkHypo_swapExactTokensForTokens(msg *Message, statedb *state.StateDB) {
 	var satisfied bool
 	var start_time time.Time
@@ -395,7 +386,40 @@
 	log.Warn(fmt.Sprintf("satisfied=%v", satisfied))
 }
 
-<<<<<<< HEAD
+func retrieveHypoHash(hypoHash common.Hash) ([]byte, error) {
+	// TODO: might use IPFS to get the hypothesis given hash
+	// set a temporary hash set here
+	hypoHashset := map[common.Hash][]byte{
+		common.Hash{0x1}: []byte(`tokenA != tokenB,
+								tx_origin != pair,
+								tokenA.balanceOf[pair] > Zero,
+								tokenB.balanceOf[pair] > Zero,
+								pair.totalSupply > Zero,
+								tokenA.totalSupply < TwoE255,
+								tokenB.totalSupply < TwoE255,
+								pair.reserve0 == tokenB.balanceOf[pair],
+								pair.reserve1 == tokenA.balanceOf[pair],
+								pair.token0 == tokenB,
+								pair.token1 == tokenA`), // theorem_addLiquidity.json
+		common.Hash{0x2}: []byte(`Zero <= _value,
+								_value < TwoE255,
+								Zero <= _fee,
+								_fee < TwoE255,
+								totalSupply < TwoE255`), // theorem_integerOverflow.json
+	}
+
+	// Retrieve the value from the map
+	value, exists := hypoHashset[hypoHash]
+	if !exists {
+		// If the value does not exist, return an error
+		log.Error("Hypothesis not found for hash %x", hypoHash)
+		return nil, fmt.Errorf("Hypothesis not found for hash %x", hypoHash)
+	}
+
+	// If the value exists, return it
+	return value, nil
+}
+
 func checkHypo_addLiquidity(msg *Message, statedb *state.StateDB) {
 	var satisfied bool
 	var start_time time.Time
@@ -613,38 +637,4 @@
 	log.Warn("this_factory=", this_factory.Hex())
 	log.Warn("pair=", common.BytesToHash(pair[:]).Hex())
 	log.Warn(fmt.Sprintf("satisfied=%v", satisfied))
-=======
-func retrieveHypoHash(hypoHash common.Hash) ([]byte, error) {
-	// TODO: might use IPFS to get the hypothesis given hash
-	// set a temporary hash set here
-	hypoHashset := map[common.Hash][]byte{
-		common.Hash{0x1}: []byte(`tokenA != tokenB,
-								tx_origin != pair,
-								tokenA.balanceOf[pair] > Zero,
-								tokenB.balanceOf[pair] > Zero,
-								pair.totalSupply > Zero,
-								tokenA.totalSupply < TwoE255,
-								tokenB.totalSupply < TwoE255,
-								pair.reserve0 == tokenB.balanceOf[pair],
-								pair.reserve1 == tokenA.balanceOf[pair],
-								pair.token0 == tokenB,
-								pair.token1 == tokenA`), // theorem_addLiquidity.json
-		common.Hash{0x2}: []byte(`Zero <= _value,
-								_value < TwoE255,
-								Zero <= _fee,
-								_fee < TwoE255,
-								totalSupply < TwoE255`), // theorem_integerOverflow.json
-	}
-
-	// Retrieve the value from the map
-	value, exists := hypoHashset[hypoHash]
-	if !exists {
-		// If the value does not exist, return an error
-		log.Error("Hypothesis not found for hash %x", hypoHash)
-		return nil, fmt.Errorf("Hypothesis not found for hash %x", hypoHash)
-	}
-
-	// If the value exists, return it
-	return value, nil
->>>>>>> 301c1aa9
 }